declare function SimplDB(config?: SimplDB.DBConfig): SimplDB.Database;

declare namespace SimplDB {
  export type DBConfig = {
    autoSave?: boolean;
    collectionsFolder?: string;
    collectionTimestamps?: boolean;
    dataFile?: string;
    encryptionKey?: string;
    tabSize?: number;
  }
  
  export type CollectionConfig = {
    autoSave?: boolean;
    folderPath?: string;
    tabSize?: number;
    timestamps?: boolean;
  }
  
  export type JSONData = string | number | Data | JSONData[] | boolean | null;

  export type Incrementable<T> = {
    [Prop in keyof T]: T[Prop] extends number ? Prop : never
  }[keyof T]

  export type Extended<T> = {
    [Prop in keyof T as `$${Prop}`]: T[Prop]
  }

<<<<<<< HEAD
  export type Readable<T> = {
    readonly [Prop in keyof T]: T[Prop]
  };

=======
>>>>>>> dc72aa8a
  export type Modifiable<T> = T & {
    save(): void;
  }

  export type DefaultValues<T> = Pick<T, Incrementable<Extended<T>>> | Partial<T>;

  export type Filter<T> = (args: T) => boolean;

  export type UpdateCallback<T> = (args: T) => void;

  export type Data = {
    [key: string]: JSONData
  }
  
  /**
   * The main database.
   */
  export class Database {
    #config: DBConfig;
    #data: Data;
    
    /**
     * All the created collections.
     */
    public collections: Collection<any>[];

    /**
     * The version of the package.
     */
    public version: string;

    /**
     * @constructor
     * @param {DBConfig} config The configuration to be used in the database
     * @param {boolean} [config.autoSave] Whether or not to write new data to the JSON file everytime it is updated
     * @param {string} [config.dataFile] The path of the JSON file (from the root of the project) to store data in
     * @param {string} [config.collectionsFolder] The path to a folder where collections' data will be stored
     * @param {string} [config.collectionTimestamps] Whether or not to automatically add the attributes createdAt and updatedAt to every collection entry
     * @param {string} [config.encryptionKey] The Encryption Key to be used when encrypting and decrypting data
     * @param {number} [config.tabSize] The size of the tab in the JSON file (indentation)
     */
    constructor(config?: DBConfig);

    #checkJSON;
    #decrypt;
    #encrypt;
    #fetchData;
    #math;
    #validateBeforeDecrypt;
    #validateBeforeEncrypt;
    #validateEncryptionKey;
    #validateFolderPath;
    #validatePath;

    /**
     * Adds the provided value to the value of the provided key.
     * If no existing number, the provided value will be added to 0 (zero).
     * @param {string} key The key that will have its value incremented
     * @param {number} value The value to increment
     * @returns {number|T}
     */
    add<T>(key: string, value: number): number|T|never;

    /**
     * Clears the database.
     */
    clear(): void;

    /**
     * Creates a new collection.
     * @param {string} name The name for the collection
     * @param {DefaultValues<T>} [defaultValues={}] Default values for omitted keys
     * @returns {Collection<Readable<T>>}
     */
    createCollection<T>(name: string, defaultValues?: DefaultValues<T>): Collection<Readable<T>>|never;

    /**
     * Deletes a key.
     * @param {string} key The key to delete
     * @returns {boolean}
     */
    delete(key: string): boolean|never;

    /**
     * Deletes a collection.
     * @param {string} name The name of the collection
     * @returns {boolean}
     */
    deleteCollection(name: string): boolean|never;

    /**
     * Returns the value of the provided key directly from the JSON file.
     * @param {string} key The key to get the value from
     * @returns {T}
     */
    fetch<T extends JSONData>(key: string): T|never;

    /**
     * Returns the value of the provided key.
     * @param {string} key The key to get the value from
     * @param {boolean} [decrypt=false] Whether or not to decrypt the returned value
     * @returns {JSONData}
     */
    get<T extends JSONData>(key: string, decrypt?: boolean): T|never;

    /**
     * Returns the information and data from a collection.
     * @param {string} name The name of the collection
     * @returns {Collection<Readable<T>>|null}
     */
    getCollection<T>(name: string): Collection<Readable<T>>|null|never;

    /**
     * Checks if the provided key exists.
     * @param {string} key The key that will be checked
     * @returns {boolean}
     */
    has(key: string): boolean|never;

    /**
     * Removes all the elements with the same value as the provided value from an array based on the provided key.
     * @param {string} key The key of the target array
     * @param {JSONData} value The value to remove from the array
     * @returns {T}
     */
    pull<T extends JSONData>(key: string, value: JSONData): T|never;

    /**
     * Pushes an element into an array based on the provided key.
     * @param {string} key The key of the target array
     * @param {JSONData} value The value to push into the array
     * @returns {T}
     */
    push<T extends JSONData>(key: string, value: JSONData): T|never;

    /**
     * Renames a key.
     * @param {string} key The target key
     * @param {string} newName The new name for the key
     * @returns {T}
     */
    rename<T extends JSONData>(key: string, newName: string): T|never;

    /**
     * Writes the cached data into the JSON file.
     */
    save(): void|never;

    /**
     * Sets a new value to the value of the provided key.
     * @param {string} key The target key
     * @param {JSONData} value The value to set
     * @param {boolean} [encrypt=false] Whether or not to encrypt the value before setting it
     * @returns {T}
     */
    set<T extends JSONData>(key: string, value: JSONData, encrypt?: boolean): T|Data|never;

    /**
     * Subtracts the provided value from the value of the provided key.
     * If no existing number, the provided value will be subtracted from 0 (zero).
     * @param {string} key The key that will have its value decremented
     * @param {number} value The value to decrement
     * @returns {number|T}
     */
    subtract<T extends JSONData>(key: string, value: number): number|T|never;

    /**
     * Parses and returns all the data from the database as an object.
     * @returns {Data}
     */
    toJSON(): Data;

    /**
     * Updates the provided key's value with the provided callback.
     * @param {string} key The target key
     * @param {UpdateCallback<any>} updateCallback The function to call to update the data
     * @returns {T}
     */
    update<T extends JSONData>(key: string, updateCallback: UpdateCallback): T|never;
  }
  
  
  /**
   * Collection where data is stored separately from the main data, in a different file.
   */
  export class Collection<T> {
    #config: CollectionConfig;
    #data: T[];
    #defaultValues: DefaultValues<T>;

    /**
     * The database where the collection is stored.
     */
    public database: Database;
    
    /**
     * The total amount of entries in the collection.
     */
    public entries: number;

    /**
     * The name of the collection.
     */
    public name: string;

    /**
     * @constructor
     * @param {string} name The name of the collection
     * @param {CollectionConfig} config The configuration to use in the collection
     * @param {boolean} [config.autoSave] Whether or not to write data into the JSON file everytime it is updated
     * @param {string} [config.folderPath] The path where the collection's data will be stored
     * @param {string} [config.tabSize] The size of the tab in the JSON file (indentation)
     * @param {string} [config.timestamps] Whether or not to automatically add the attributes createdAt and updatedAt to every entry
     * @param {DefaultValues<T>} defaultValues Default values for omitted keys
     */
    private constructor(name: string, config: CollectionConfig, defaultValues?: DefaultValues<T>);

    #checkDefaultValues;
    #checkEntry;
    #checkFilter;
    #checkName;
    #fetchData;

    /**
     * Creates and pushes a new entry into the collection.
     * @param {Partial<T>} data Entry's data
     * @returns {T}
     */
    create(data: Partial<T>): T|never;

    /**
     * Creates and pushes more than one entry into the collection.
     * @param {Partial<T>[]} entries Entries' data
     * @returns {T[]}
     */
    createBulk(entries: Partial<T>[]): T[]|never;

    /**
     * Fetches the entries directly from the JSON file and returns the ones that match the provided filter.
     * Fetches and returns all the entries from the collection if no filter is provided.
     * @param {Filter<T>} [filter] Filter to apply
     * @returns {T[]}
     */
<<<<<<< HEAD
    fetchMany(filter?: Filter<T>): T[]|never;
=======
    fetch(filter?: Filter<T>): Modifiable<T>|Modifiable<T>[]|never;
>>>>>>> dc72aa8a

    /**
     * Fetches an entry that matches the provided filter directly from the JSON file.
     * If no entry is found, creates and pushes a new one with the provided data into the collection.
     * @param {Function} filter Filter to apply
     * @param {Data} data Entry's data
     * @returns {T|null}
     */
<<<<<<< HEAD
    fetchOrCreate(filter: Filter<T>, data: T): T|null|never;

    /**
     * Returns an entry that matches the provided filter.
     * @param {Filter<T>} filter Filter to apply
     * @returns {T|null}
     */
    get(filter: Filter<T>): T|null|never;
=======
    fetchOrCreate(filter: Filter<T>, data: T): Modifiable<T>|Modifiable<T>[]|never;
>>>>>>> dc72aa8a

    /**
     * Returns the entries that match the provided filter.
     * @param {Filter<T>} [filter] Filter to apply
     * @returns {T}
     */
<<<<<<< HEAD
    getMany(filter?: Filter<T>): T[]|never;
=======
    get(filter?: Filter<T>): Modifiable<T>|Modifiable<T>[]|never;
>>>>>>> dc72aa8a

    /**
     * Returns an entry that matches the provided filter.
     * If no entry is found, creates and pushes a new one with the provided data into the collection.
     * @param {Filter<T>} filter Filter to apply
     * @param {Partial<T>} data Entry's data
     * @returns {T|null}
     */
<<<<<<< HEAD
    getOrCreate(filter: Filter<T>, data: Partial<T>): T|null|never;
=======
    getOrCreate(filter: Filter<T>, data: Partial<T>): Modifiable<T>|Modifiable<T>[]|never;
>>>>>>> dc72aa8a

    /**
     * Checks if there is any entry matching the provided filter.
     * @param {Filter<T>} filter Filter to apply
     * @returns {boolean}
     */
    has(filter: Filter<T>): boolean|never;

    /**
     * Returns one ore more random entries from the collection.
     * @param {number} [amount] Number of entries to return
     * @returns {T|T[]}
     */
    random(amount?: number): T|T[]|never;

    /**
     * Removes the entries that match the provided filter.
     * Removes all the entries from the collection if no filter is provided.
     * @param {Filter<T>} [filter] Filter to apply
     * @returns {T[]}
     */
    remove(filter?: Filter<T>): T[]|never;

    /**
     * Resets the keys with default values from the entries that match the provided filter to their default values.
     * Resets the keys with default values from all the entries from the collection if no filter is provided.
     * @param {Filter<T>} [filter] Filter to apply
     * @returns {T[]}
     */
    reset(filter?: Filter<T>): T[]|never;

    /**
     * Writes the cached data into the collection's JSON file.
     */
    save(): void|never;

    /**
     * Updates the entries that match the provided filter with the provided callback.
     * Updates all the entries if no filter is provided.
     * @param {UpdateCallback<T>} updateCallback Function to run for each entry returned by the filter
     * @param {Filter<T>} [filter] Filter to apply
     * @returns {T[]}
     */
    update(updateCallback: UpdateCallback<T>, filter?: Filter<T>): T[]|never;
  }
}

export = SimplDB;<|MERGE_RESOLUTION|>--- conflicted
+++ resolved
@@ -27,13 +27,10 @@
     [Prop in keyof T as `$${Prop}`]: T[Prop]
   }
 
-<<<<<<< HEAD
   export type Readable<T> = {
     readonly [Prop in keyof T]: T[Prop]
   };
 
-=======
->>>>>>> dc72aa8a
   export type Modifiable<T> = T & {
     save(): void;
   }
@@ -277,11 +274,7 @@
      * @param {Filter<T>} [filter] Filter to apply
      * @returns {T[]}
      */
-<<<<<<< HEAD
-    fetchMany(filter?: Filter<T>): T[]|never;
-=======
-    fetch(filter?: Filter<T>): Modifiable<T>|Modifiable<T>[]|never;
->>>>>>> dc72aa8a
+    fetch(filter?: Filter<T>): T|T[]|never;
 
     /**
      * Fetches an entry that matches the provided filter directly from the JSON file.
@@ -290,29 +283,14 @@
      * @param {Data} data Entry's data
      * @returns {T|null}
      */
-<<<<<<< HEAD
-    fetchOrCreate(filter: Filter<T>, data: T): T|null|never;
-
-    /**
-     * Returns an entry that matches the provided filter.
-     * @param {Filter<T>} filter Filter to apply
-     * @returns {T|null}
-     */
-    get(filter: Filter<T>): T|null|never;
-=======
-    fetchOrCreate(filter: Filter<T>, data: T): Modifiable<T>|Modifiable<T>[]|never;
->>>>>>> dc72aa8a
+    fetchOrCreate(filter: Filter<T>, data: T): T|T[]|never;
 
     /**
      * Returns the entries that match the provided filter.
      * @param {Filter<T>} [filter] Filter to apply
      * @returns {T}
      */
-<<<<<<< HEAD
-    getMany(filter?: Filter<T>): T[]|never;
-=======
-    get(filter?: Filter<T>): Modifiable<T>|Modifiable<T>[]|never;
->>>>>>> dc72aa8a
+    get(filter?: Filter<T>): T|T[]|never;
 
     /**
      * Returns an entry that matches the provided filter.
@@ -321,11 +299,7 @@
      * @param {Partial<T>} data Entry's data
      * @returns {T|null}
      */
-<<<<<<< HEAD
-    getOrCreate(filter: Filter<T>, data: Partial<T>): T|null|never;
-=======
-    getOrCreate(filter: Filter<T>, data: Partial<T>): Modifiable<T>|Modifiable<T>[]|never;
->>>>>>> dc72aa8a
+    getOrCreate(filter: Filter<T>, data: Partial<T>): T|T[]|never;
 
     /**
      * Checks if there is any entry matching the provided filter.
