/* eslint-disable no-undef */

const Database = require('../lib/Database');
const db = new Database({
  autoSave: false,
  collectionTimestamps: true,
  dataFile: 'tests/temp/database.json',
  collectionsFolder: 'tests/temp/collections'
});
const Posts = db.createCollection('posts', {
  $id: 0,
  content: 'Wow, such empty content'
});


const now = Date.now();
jest
  .mock('fs', () => {
    const originalModule = jest.requireActual('fs');

    return {
      ...originalModule,
      readFileSync: jest.fn(() => '[]'),
      writeFileSync: jest.fn(() => undefined)
    };
  })
  .spyOn(Date, 'now').mockImplementation(() => now);


  
test('Collection#create', () => {
  expect(Posts.create({ content: 'This is my first post!' }))
    .toEqual({
      id: 0,
      content: 'This is my first post!',
      createdAt: now,
      updatedAt: now,
    });
  expect(Posts.create({ content: 'This is my second post!' }))
    .toEqual({
      id: 1,
      content: 'This is my second post!',
      createdAt: now,
      updatedAt: now,
    });

  expect(() => Posts.create(null)).toThrow(/entry must be an object/);

  Posts.remove();
});


test('Collection#createBulk', () => {
  const newPosts = [
    { content: 'This is my first post!' },
    { content: 'This is my second post!' }
  ];

  expect(Posts.createBulk(newPosts))
    .toEqual([
      { id: 0, content: 'This is my first post!', createdAt: now, updatedAt: now, },
      { id: 1, content: 'This is my second post!', createdAt: now, updatedAt: now }
    ]);

  expect(() => Posts.createBulk(null)).toThrow(/parameter must be an array/);

  Posts.remove();
});


test('Collection#fetch', () => {}); // Cannot be tested


test('Collection#fetchOrCreate', () => {}); // Cannot be tested


test('Collection#get', () => {
  Posts.create({ content: 'This is my first post!' });

<<<<<<< HEAD
=======
  expect(Posts.get())
    .toMatchObject([
      { id: 0, content: 'This is my first post!', createdAt: now, updatedAt: now }
    ]);
>>>>>>> dc72aa8a
  expect(Posts.get(p => p.id === 0)).toMatchObject({ id: 0, content: 'This is my first post!', createdAt: now, updatedAt: now });
  expect(Posts.get(p => p.id === 1)).toBe(null);

  expect(() => Posts.get(null)).toThrow(/parameter must be a function/);

  Posts.remove();
});


test('Collection#getMany', () => {
  Posts.create({ content: 'This is my first post!' });

  expect(Posts.getMany())
    .toMatchObject([
      { id: 0, content: 'This is my first post!', createdAt: now, updatedAt: now }
    ]);
  expect(Posts.getMany(p => p.id === 0))
    .toMatchObject([
      { id: 0, content: 'This is my first post!', createdAt: now, updatedAt: now }
    ]);
  expect(Posts.getMany(p => p.id === 1)).toEqual([]);

  expect(() => Posts.getMany(null)).toThrow(/parameter must be a function/);

  Posts.remove();
});


test('Collection#getOrCreate', () => {
  const newPosts = [
    { content: 'This is my first post!' },
    { content: 'This is my second post!' }
  ];

  Posts.create(newPosts[0]);

  expect(Posts.getOrCreate(p => p.id === 0, newPosts[0])).toMatchObject({ id: 0, content: 'This is my first post!', createdAt: now, updatedAt: now });
  expect(Posts.getOrCreate(p => p.id === 1, newPosts[1])).toMatchObject({ id: 1, content: 'This is my second post!', createdAt: now, updatedAt: now });

  expect(() => Posts.getOrCreate(null)).toThrow(/parameter must be a function/);
  expect(() => Posts.getOrCreate(p => p.id === 99, null)).toThrow(/entry must be an object/);

  Posts.remove();
});


test('Collection#has', () => {
  Posts.create({ content: 'This is my first post!' });

  expect(Posts.has(p => p.id === 0)).toBe(true);
  expect(Posts.has(p => p.id === 1)).toBe(false);
  
  expect(() => Posts.has()).toThrow(/parameter must be a function/);
  expect(() => Posts.has(null)).toThrow(/parameter must be a function/);

  Posts.remove();
});


test('Collection#random', () => {
  expect(() => Posts.random()).toThrow(/entries exceeds the total amount of entries/);

  Posts.createBulk([
    { content: 'This is my first post!' },
    { content: 'This is my second post!' },
    { content: 'This is my third post!' },
    { content: 'This is my fourth post!' }
  ]);

  expect(Posts.random()).toBeInstanceOf(Object);
  expect(Posts.random(1)).toBeInstanceOf(Object);
  expect(Posts.random(2)).toBeInstanceOf(Array);

  expect(() => Posts.random(null)).toThrow(/entries must be a number bigger than 0/);
  expect(() => Posts.random(-5)).toThrow(/entries must be a number bigger than 0/);
  expect(() => Posts.random(99)).toThrow(/entries exceeds the total amount of entries/);

  Posts.remove();
});


test('Collection#remove', () => {
  Posts.createBulk([
    { content: 'This is my first post!' },
    { content: 'This is my second post!' },
    { content: 'This is my third post!' },
    { content: 'This is my fourth post!' }
  ]);

  expect(Posts.entries).toBe(4);

  Posts.remove();

  expect(Posts.entries).toBe(0);
});


test('Collection#reset', () => {
  Posts.createBulk([
    { content: 'This is my first post!' },
    { content: 'This is my second post!' },
    { content: 'This is my third post!' },
    { content: 'This is my fourth post!' }
  ]);

  expect(Posts.reset(p => p.id === 0))
    .toEqual([
      { id: 0, content: 'Wow, such empty content', createdAt: now, updatedAt: now }
    ]);
  expect(Posts.reset())
    .toEqual([
      { id: 0, content: 'Wow, such empty content', createdAt: now, updatedAt: now },
      { id: 1, content: 'Wow, such empty content', createdAt: now, updatedAt: now },
      { id: 2, content: 'Wow, such empty content', createdAt: now, updatedAt: now },
      { id: 3, content: 'Wow, such empty content', createdAt: now, updatedAt: now }
    ]);

  expect(() => Posts.reset(null)).toThrow(/parameter must be a function/);

  Posts.remove();
});


test('Collection#save', () => {}); // Cannot be tested


test('Collection#update', () => {
  Posts.createBulk([
    { content: 'This is my first post!' },
    { content: 'This is my second post!' },
    { content: 'This is my third post!' }
  ]);

  expect(Posts.update(p => p.content += ' ✨', target => target.id === 0))
    .toEqual([
      { id: 0, content: 'This is my first post! ✨', createdAt: now, updatedAt: now }
    ]);
  expect(Posts.update(p => p.content = 'Hey 👋🏼! ' + p.content))
    .toEqual([
      { id: 0, content: 'Hey 👋🏼! This is my first post! ✨', createdAt: now, updatedAt: now },
      { id: 1, content: 'Hey 👋🏼! This is my second post!', createdAt: now, updatedAt: now },
      { id: 2, content: 'Hey 👋🏼! This is my third post!', createdAt: now, updatedAt: now }
    ]);

  expect(() => Posts.update(null)).toThrow(/parameter must be a function/);
  expect(() => Posts.update(p => p.content += '🙂', null)).toThrow(/parameter must be a function/);

  Posts.remove();
});




test('Data#save', () => {
  Posts.create({ content: 'This is my first post!' });

  const firstPost = Posts.get(p => p.id === 0);

  firstPost.content = 'Post removed';
  firstPost.save();

  expect(Posts.get(p => p.id === 0)).toMatchObject({ id: 0, content: 'Post removed', createdAt: now, updatedAt: now });

  Posts.remove();
});<|MERGE_RESOLUTION|>--- conflicted
+++ resolved
@@ -77,17 +77,29 @@
 test('Collection#get', () => {
   Posts.create({ content: 'This is my first post!' });
 
-<<<<<<< HEAD
-=======
-  expect(Posts.get())
-    .toMatchObject([
-      { id: 0, content: 'This is my first post!', createdAt: now, updatedAt: now }
-    ]);
->>>>>>> dc72aa8a
   expect(Posts.get(p => p.id === 0)).toMatchObject({ id: 0, content: 'This is my first post!', createdAt: now, updatedAt: now });
   expect(Posts.get(p => p.id === 1)).toBe(null);
 
   expect(() => Posts.get(null)).toThrow(/parameter must be a function/);
+
+  Posts.remove();
+});
+
+
+test('Collection#getMany', () => {
+  Posts.create({ content: 'This is my first post!' });
+
+  expect(Posts.getMany())
+    .toMatchObject([
+      { id: 0, content: 'This is my first post!', createdAt: now, updatedAt: now }
+    ]);
+  expect(Posts.getMany(p => p.id === 0))
+    .toMatchObject([
+      { id: 0, content: 'This is my first post!', createdAt: now, updatedAt: now }
+    ]);
+  expect(Posts.getMany(p => p.id === 1)).toEqual([]);
+
+  expect(() => Posts.getMany(null)).toThrow(/parameter must be a function/);
 
   Posts.remove();
 });
@@ -248,4 +260,19 @@
   expect(Posts.get(p => p.id === 0)).toMatchObject({ id: 0, content: 'Post removed', createdAt: now, updatedAt: now });
 
   Posts.remove();
+});
+
+
+
+test('Data#save', () => {
+  Posts.create({ content: 'This is my first post!' });
+
+  const firstPost = Posts.get(p => p.id === 0);
+
+  firstPost.content = 'Post removed';
+  firstPost.save();
+
+  expect(Posts.get(p => p.id === 0)).toMatchObject({ id: 0, content: 'Post removed', createdAt: now, updatedAt: now });
+
+  Posts.remove();
 });